// WebRTC P2P Signaling Server for iOS App

const express = require('express');
const { Server } = require('ws');
const crypto = require('crypto');

// Enhanced logging utility
const COLORS = {
  reset: '\x1b[0m',
  info: '\x1b[36m',
  warn: '\x1b[33m',
  error: '\x1b[31m',
  debug: '\x1b[35m',
};

function getTime() {
  return new Date().toISOString();
}

const log = {
  info: (...args) => console.log(`${COLORS.info}[INFO] [${getTime()}]`, ...args, COLORS.reset),
  warn: (...args) => console.warn(`${COLORS.warn}[WARN] [${getTime()}]`, ...args, COLORS.reset),
  error: (...args) => console.error(`${COLORS.error}[ERROR] [${getTime()}]`, ...args, COLORS.reset),
  debug: (...args) => console.debug(`${COLORS.debug}[DEBUG] [${getTime()}]`, ...args, COLORS.reset),
};

const PORT = process.env.PORT || 8080;
const app = express();

// CORS for all routes
app.use((req, res, next) => {
  res.header('Access-Control-Allow-Origin', '*');
  res.header('Access-Control-Allow-Headers', 'Origin, X-Requested-With, Content-Type, Accept');
  next();
});

app.get('/', (req, res) => {
<<<<<<< HEAD
  log.info('Health check from', req.ip);
  res.send('WebRTC P2P Signaling Server Active - Ready for iOS clients');
=======
  log.info('Health check route hit from', req.ip);
  res.send('WebRTC P2P Signaling Server is active.');
>>>>>>> cde8aa90
});

// Get room info endpoint
app.get('/rooms', (req, res) => {
  const roomInfo = Array.from(rooms.entries()).map(([roomId, clients]) => ({
    roomId,
    userCount: clients.size,
    full: clients.size >= 2
  }));
  res.json({ rooms: roomInfo, totalRooms: rooms.size });
});

const server = app.listen(PORT, () => {
  log.info(`WebRTC Signaling Server listening on port ${PORT}`);
  log.info('Ready for iOS WebRTC connections via WSS');
});

const wss = new Server({ server });

// Store connected clients and rooms
const clients = new Map(); // clientId -> { ws, roomId, isInitiator }
const rooms = new Map();   // roomId -> Set of clientIds

wss.on('connection', (ws, req) => {
  const clientId = crypto.randomUUID();
  log.info(`iOS client connected: ${clientId}`, 'IP:', req.socket?.remoteAddress || 'unknown');

  clients.set(clientId, { ws, roomId: null, isInitiator: false });
  
  // Send client their ID
  ws.send(JSON.stringify({ 
    type: 'connected', 
    clientId: clientId,
    server: 'WebRTC P2P Signaling Server'
  }));

  ws.on('message', (message) => {
    let parsedMessage;
    
    try {
      parsedMessage = JSON.parse(message);
      log.debug(`Message from ${clientId}: ${parsedMessage.type}`);
    } catch (error) {
      log.error('Invalid JSON from', clientId, ':', error.message);
      ws.send(JSON.stringify({ type: 'error', error: 'Invalid JSON format' }));
      return;
    }

    const client = clients.get(clientId);
    if (!client) {
      log.error(`Client ${clientId} not found`);
      return;
    }

    switch (parsedMessage.type) {
      case 'join_room': {
<<<<<<< HEAD
        handleJoinRoom(clientId, parsedMessage, client, ws);
        break;
      }

      case 'webrtc_offer': {
        handleWebRTCSignaling(clientId, parsedMessage, client, 'offer');
        break;
      }

      case 'webrtc_answer': {
        handleWebRTCSignaling(clientId, parsedMessage, client, 'answer');
        break;
      }

      case 'ice_candidate': {
        handleWebRTCSignaling(clientId, parsedMessage, client, 'ice');
        break;
      }

      case 'ping': {
        ws.send(JSON.stringify({ type: 'pong' }));
=======
        const { roomId } = parsedMessage.payload || {};
        if (!roomId) {
          log.warn('join_room message missing roomId:', parsedMessage);
          ws.send(JSON.stringify({ type: 'error', error: 'Missing roomId in join_room' }));
          break;
        }
        
        // Check if room exists and is already full (2 users max)
        if (rooms.has(roomId)) {
          const room = rooms.get(roomId);
          if (room.size >= 2) {
            log.warn(`Room ${roomId} is full (${room.size} users). Rejecting new client.`);
            ws.send(JSON.stringify({ 
              type: 'error', 
              error: 'Room is full. Maximum 2 users per room.' 
            }));
            break;
          }
        }
        
        currentRoomId = roomId; // Store the room ID for this connection

        // If the room doesn't exist, create it
        if (!rooms.has(roomId)) {
          rooms.set(roomId, new Set());
          log.info(`Created new room: ${roomId}`);
        }

        // Add the client to the specified room
        rooms.get(roomId).add(ws);
        const roomSize = rooms.get(roomId).size;
        log.info(`Client joined room: ${roomId} (${roomSize}/2 users)`);
        
        // Notify client of successful join with room status
        ws.send(JSON.stringify({ 
          type: 'joined_room', 
          roomId,
          userCount: roomSize,
          canSendMessages: roomSize === 2
        }));
        
        // If room is now full (2 users), notify both users that WebRTC setup can begin
        if (roomSize === 2) {
          const room = rooms.get(roomId);
          let isFirstUser = true;
          room.forEach(client => {
            if (client.readyState === client.OPEN) {
              client.send(JSON.stringify({
                type: 'room_ready',
                roomId,
                message: 'Both users connected. Establishing peer-to-peer connection...',
                isInitiator: isFirstUser
              }));
              isFirstUser = false; // Only first user should be initiator
            }
          });
          log.info(`Room ${roomId} is ready for WebRTC connection with 2 users.`);
        } else {
          // Notify the user they're waiting for another user
          ws.send(JSON.stringify({
            type: 'waiting_for_user',
            roomId,
            message: 'Waiting for another user to join...'
          }));
        }
        break;
      }

      // B. Cases for WebRTC signaling messages (offer, answer, candidate)
      // These messages are simply broadcasted to other clients in the same room.
      case 'offer':
      case 'answer':
      case 'ice_candidate': {
        if (!currentRoomId) {
          log.warn(`Received signaling message (${parsedMessage.type}) before joining a room.`);
          ws.send(JSON.stringify({ type: 'error', error: 'Join a room before sending signaling messages.' }));
          break;
        }
        
        const room = rooms.get(currentRoomId);
        if (!room) {
          log.warn(`Tried to send signaling message but room not found:`, currentRoomId);
          ws.send(JSON.stringify({ type: 'error', error: 'Room not found.' }));
          break;
        }
        
        // Check if room has exactly 2 users for WebRTC signaling
        if (room.size !== 2) {
          log.warn(`Signaling rejected: Room ${currentRoomId} has ${room.size} users, need exactly 2.`);
          ws.send(JSON.stringify({ 
            type: 'error', 
            error: 'Cannot establish WebRTC connection. Room must have exactly 2 users.' 
          }));
          break;
        }
        
        let relayedCount = 0;
        // Broadcast the message to every other client in the room
        room.forEach(client => {
          // Check if the client is not the sender and is ready to receive messages
          if (client !== ws && client.readyState === ws.OPEN) {
            client.send(JSON.stringify(parsedMessage));
            relayedCount++;
          }
        });
        // Log the action for debugging
        log.info(`Relayed '${parsedMessage.type}' in room: ${currentRoomId} to ${relayedCount} client(s).`);
>>>>>>> cde8aa90
        break;
      }

      default:
        log.warn(`Unknown message type from ${clientId}: ${parsedMessage.type}`);
        ws.send(JSON.stringify({ 
          type: 'error', 
          error: `Unknown message type: ${parsedMessage.type}` 
        }));
    }
  });

  ws.on('close', (code, reason) => {
    handleClientDisconnect(clientId, code, reason);
  });

  ws.on('error', (error) => {
    log.error(`WebSocket error for ${clientId}:`, error.message);
  });
});

function handleJoinRoom(clientId, message, client, ws) {
  const { roomId } = message;
  
  if (!roomId || typeof roomId !== 'string') {
    ws.send(JSON.stringify({ type: 'error', error: 'Invalid roomId' }));
    return;
  }

  // Check if room is full
  if (rooms.has(roomId) && rooms.get(roomId).size >= 2) {
    ws.send(JSON.stringify({ 
      type: 'room_full', 
      error: 'Room is full (max 2 users)',
      roomId: roomId
    }));
    return;
  }

  // Remove from previous room
  if (client.roomId && rooms.has(client.roomId)) {
    const oldRoom = rooms.get(client.roomId);
    oldRoom.delete(clientId);
    if (oldRoom.size === 0) {
      rooms.delete(client.roomId);
      log.info(`Deleted empty room: ${client.roomId}`);
    } else {
      // Notify remaining client in old room
      notifyRoomPeers(client.roomId, {
        type: 'peer_left',
        message: 'Other user left the room'
      });
    }
  }

  // Create or join room
  if (!rooms.has(roomId)) {
    rooms.set(roomId, new Set());
    log.info(`Created room: ${roomId}`);
  }

  const room = rooms.get(roomId);
  const isFirstUser = room.size === 0;
  
  room.add(clientId);
  client.roomId = roomId;
  client.isInitiator = isFirstUser;

  const userCount = room.size;
  log.info(`Client ${clientId} joined room ${roomId} (${userCount}/2 users) - ${isFirstUser ? 'Initiator' : 'Receiver'}`);

  // Notify client of successful join
  ws.send(JSON.stringify({ 
    type: 'room_joined', 
    roomId: roomId,
    userCount: userCount,
    isInitiator: isFirstUser,
    ready: userCount === 2
  }));
  
  log.info(`Client ${clientId} assigned as ${isFirstUser ? 'initiator' : 'receiver'} in room ${roomId}`);

  // If room is full, notify both clients with initiator info
  if (userCount === 2) {
    const roomClients = Array.from(room);
    roomClients.forEach((id, index) => {
      const client = clients.get(id);
      if (client && client.ws.readyState === 1) { // OPEN
        client.ws.send(JSON.stringify({
          type: 'room_ready',
          roomId: roomId,
          message: 'Both users connected. Ready for WebRTC handshake.',
          userCount: 2,
          isInitiator: index === 0 // First user is initiator
        }));
      }
    });
    log.info(`Room ${roomId} is ready - starting WebRTC signaling`);
  }
}

function handleWebRTCSignaling(clientId, message, client, signalType) {
  const { roomId } = client;
  
  if (!roomId || !rooms.has(roomId)) {
    client.ws.send(JSON.stringify({ 
      type: 'error', 
      error: 'Not in a valid room for WebRTC signaling' 
    }));
    return;
  }

  const room = rooms.get(roomId);
  if (room.size !== 2) {
    client.ws.send(JSON.stringify({ 
      type: 'error', 
      error: 'Room must have exactly 2 users for WebRTC' 
    }));
    return;
  }

  // Find the other client in the room
  const otherClientId = Array.from(room).find(id => id !== clientId);
  
  if (!otherClientId) {
    log.warn(`No peer found in room ${roomId} for ${signalType}`);
    return;
  }

  const otherClient = clients.get(otherClientId);
  if (!otherClient || otherClient.ws.readyState !== 1) { // 1 = OPEN
    log.warn(`Peer ${otherClientId} not available for ${signalType}`);
    return;
  }

  // Forward the signaling message
  const forwardMessage = {
    type: message.type,
    from: clientId,
    roomId: roomId
  };

  // Include the specific data based on signal type
  if (signalType === 'offer' || signalType === 'answer') {
    forwardMessage.sdp = message.sdp;
  } else if (signalType === 'ice') {
    forwardMessage.candidate = message.candidate;
  }

  otherClient.ws.send(JSON.stringify(forwardMessage));
  log.info(`Forwarded ${signalType} from ${clientId} to ${otherClientId} in room ${roomId}`);
}

function handleClientDisconnect(clientId, code, reason) {
  log.info(`Client ${clientId} disconnected - Code: ${code}, Reason: ${reason?.toString() || 'none'}`);
  
  const client = clients.get(clientId);
  if (client && client.roomId && rooms.has(client.roomId)) {
    const roomId = client.roomId;
    const room = rooms.get(roomId);
    room.delete(clientId);
    
    // Notify remaining peer
    if (room.size > 0) {
      notifyRoomPeers(roomId, {
        type: 'peer_disconnected',
        message: 'Other user disconnected'
      });
    }
    
    // Clean up empty room
    if (room.size === 0) {
      rooms.delete(roomId);
      log.info(`Deleted empty room: ${roomId}`);
    }
  }
  
  clients.delete(clientId);
}

function notifyRoomPeers(roomId, message) {
  if (!rooms.has(roomId)) return;
  
  const room = rooms.get(roomId);
  room.forEach(clientId => {
    const client = clients.get(clientId);
    if (client && client.ws.readyState === 1) { // OPEN
      client.ws.send(JSON.stringify(message));
    }
  });
}

// Periodic cleanup of stale connections
setInterval(() => {
  const staleClients = [];
  
  clients.forEach((client, clientId) => {
    if (client.ws.readyState !== 1) { // Not OPEN
      staleClients.push(clientId);
    }
  });
  
  staleClients.forEach(clientId => {
    handleClientDisconnect(clientId, 1006, 'Stale connection cleanup');
  });
  
  if (staleClients.length > 0) {
    log.info(`Cleaned up ${staleClients.length} stale connections`);
  }
}, 60000); // Every minute

log.info('WebRTC P2P Signaling Server initialized and ready for iOS clients');<|MERGE_RESOLUTION|>--- conflicted
+++ resolved
@@ -35,13 +35,9 @@
 });
 
 app.get('/', (req, res) => {
-<<<<<<< HEAD
   log.info('Health check from', req.ip);
   res.send('WebRTC P2P Signaling Server Active - Ready for iOS clients');
-=======
-  log.info('Health check route hit from', req.ip);
-  res.send('WebRTC P2P Signaling Server is active.');
->>>>>>> cde8aa90
+
 });
 
 // Get room info endpoint
@@ -98,7 +94,6 @@
 
     switch (parsedMessage.type) {
       case 'join_room': {
-<<<<<<< HEAD
         handleJoinRoom(clientId, parsedMessage, client, ws);
         break;
       }
@@ -120,115 +115,7 @@
 
       case 'ping': {
         ws.send(JSON.stringify({ type: 'pong' }));
-=======
-        const { roomId } = parsedMessage.payload || {};
-        if (!roomId) {
-          log.warn('join_room message missing roomId:', parsedMessage);
-          ws.send(JSON.stringify({ type: 'error', error: 'Missing roomId in join_room' }));
-          break;
-        }
-        
-        // Check if room exists and is already full (2 users max)
-        if (rooms.has(roomId)) {
-          const room = rooms.get(roomId);
-          if (room.size >= 2) {
-            log.warn(`Room ${roomId} is full (${room.size} users). Rejecting new client.`);
-            ws.send(JSON.stringify({ 
-              type: 'error', 
-              error: 'Room is full. Maximum 2 users per room.' 
-            }));
-            break;
-          }
-        }
-        
-        currentRoomId = roomId; // Store the room ID for this connection
-
-        // If the room doesn't exist, create it
-        if (!rooms.has(roomId)) {
-          rooms.set(roomId, new Set());
-          log.info(`Created new room: ${roomId}`);
-        }
-
-        // Add the client to the specified room
-        rooms.get(roomId).add(ws);
-        const roomSize = rooms.get(roomId).size;
-        log.info(`Client joined room: ${roomId} (${roomSize}/2 users)`);
-        
-        // Notify client of successful join with room status
-        ws.send(JSON.stringify({ 
-          type: 'joined_room', 
-          roomId,
-          userCount: roomSize,
-          canSendMessages: roomSize === 2
-        }));
-        
-        // If room is now full (2 users), notify both users that WebRTC setup can begin
-        if (roomSize === 2) {
-          const room = rooms.get(roomId);
-          let isFirstUser = true;
-          room.forEach(client => {
-            if (client.readyState === client.OPEN) {
-              client.send(JSON.stringify({
-                type: 'room_ready',
-                roomId,
-                message: 'Both users connected. Establishing peer-to-peer connection...',
-                isInitiator: isFirstUser
-              }));
-              isFirstUser = false; // Only first user should be initiator
-            }
-          });
-          log.info(`Room ${roomId} is ready for WebRTC connection with 2 users.`);
-        } else {
-          // Notify the user they're waiting for another user
-          ws.send(JSON.stringify({
-            type: 'waiting_for_user',
-            roomId,
-            message: 'Waiting for another user to join...'
-          }));
-        }
-        break;
-      }
-
-      // B. Cases for WebRTC signaling messages (offer, answer, candidate)
-      // These messages are simply broadcasted to other clients in the same room.
-      case 'offer':
-      case 'answer':
-      case 'ice_candidate': {
-        if (!currentRoomId) {
-          log.warn(`Received signaling message (${parsedMessage.type}) before joining a room.`);
-          ws.send(JSON.stringify({ type: 'error', error: 'Join a room before sending signaling messages.' }));
-          break;
-        }
-        
-        const room = rooms.get(currentRoomId);
-        if (!room) {
-          log.warn(`Tried to send signaling message but room not found:`, currentRoomId);
-          ws.send(JSON.stringify({ type: 'error', error: 'Room not found.' }));
-          break;
-        }
-        
-        // Check if room has exactly 2 users for WebRTC signaling
-        if (room.size !== 2) {
-          log.warn(`Signaling rejected: Room ${currentRoomId} has ${room.size} users, need exactly 2.`);
-          ws.send(JSON.stringify({ 
-            type: 'error', 
-            error: 'Cannot establish WebRTC connection. Room must have exactly 2 users.' 
-          }));
-          break;
-        }
-        
-        let relayedCount = 0;
-        // Broadcast the message to every other client in the room
-        room.forEach(client => {
-          // Check if the client is not the sender and is ready to receive messages
-          if (client !== ws && client.readyState === ws.OPEN) {
-            client.send(JSON.stringify(parsedMessage));
-            relayedCount++;
-          }
-        });
-        // Log the action for debugging
-        log.info(`Relayed '${parsedMessage.type}' in room: ${currentRoomId} to ${relayedCount} client(s).`);
->>>>>>> cde8aa90
+
         break;
       }
 
